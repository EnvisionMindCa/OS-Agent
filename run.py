from __future__ import annotations

import asyncio

from src.chat import ChatSession


async def _main() -> None:
    async with ChatSession(user="demo_user", session="demo_session") as chat:
<<<<<<< HEAD
        answer = await chat.chat("hi")
=======
        answer = await chat.chat(
            "Run this Python code: import math\nresult = math.factorial(5)"
        )
>>>>>>> eb8b0713
        print("\n>>>", answer)


if __name__ == "__main__":
    try:
        asyncio.run(_main())
    except KeyboardInterrupt:
        pass<|MERGE_RESOLUTION|>--- conflicted
+++ resolved
@@ -7,13 +7,9 @@
 
 async def _main() -> None:
     async with ChatSession(user="demo_user", session="demo_session") as chat:
-<<<<<<< HEAD
-        answer = await chat.chat("hi")
-=======
         answer = await chat.chat(
             "Run this Python code: import math\nresult = math.factorial(5)"
         )
->>>>>>> eb8b0713
         print("\n>>>", answer)
 
 
